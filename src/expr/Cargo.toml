--- conflicted
+++ resolved
@@ -8,12 +8,8 @@
 path = "expr.rs"
 
 [dependencies]
-<<<<<<< HEAD
-libc = "*"
-onig = "1.3"
-=======
 libc = "0.2.26"
->>>>>>> ab259194
+onig = "1.3.0"
 uucore = { path="../uucore" }
 
 [[bin]]
